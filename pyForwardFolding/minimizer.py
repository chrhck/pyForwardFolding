--- conflicted
+++ resolved
@@ -182,10 +182,6 @@
         self.fmin_and_grad = backend.func_and_grad(self.wrapped_lh)
 
     def minimize(self):
-<<<<<<< HEAD
-=======
-
->>>>>>> 97fede97
         result = minimize(
             self.fmin_and_grad,
             self.seeds,
@@ -193,11 +189,7 @@
             jac=True,
             method="L-BFGS-B",
             tol=1E-8,
-<<<<<<< HEAD
-            options={"maxls": 50, }
-=======
             options={"maxls": 50, "m": 15}
->>>>>>> 97fede97
             )
         
         res_dict = restructure_args(
@@ -244,11 +236,7 @@
         self.minuit.errordef = self.minuit.LIKELIHOOD
         self.minuit.limits = bound_list
         self.minuit.strategy = 1
-<<<<<<< HEAD
         self.minuit.tol = 1e-2
-=======
-        self.minuit.tol = 0.1
->>>>>>> 97fede97
         self.minuit.print_level = 0
 
     def _build_message(self):
