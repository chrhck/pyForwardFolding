--- conflicted
+++ resolved
@@ -128,31 +128,12 @@
         bin_edges (Tuple[List[float]]): The edges of the bins for each variable.
         bin_indices (List[Tuple[int]]): Precomputed bin indices.
     """
-<<<<<<< HEAD
-    bin_edges = None
-    bin_indices = []
-    bin_variables = []
-
-    def __init__(self, bin_variables: Iterable[str], bin_edges: Iterable[Iterable], bin_indices: List[Tuple[int]] = []):
-=======
     def __init__(self, bin_variables: Tuple[str], bin_edges: Tuple[List[float]], bin_indices: List[Tuple[int]] = None):
         super().__init__()
->>>>>>> 80919cba
         self.bin_variables = bin_variables
         self.bin_edges = tuple(backend.array(edges) for edges in bin_edges)
         self.bin_indices = bin_indices
 
-<<<<<<< HEAD
-    @property
-    def hist_dims(self) -> Tuple[int]:
-        return tuple(len(edges) - 1 for edges in self.bin_edges)
-
-    @property
-    def nbins(self) -> int:
-        return np.prod(self.hist_dims)
-
-=======
->>>>>>> 80919cba
     @classmethod
     def from_pairs(cls, bin_vars_edges: List[Tuple[str, str, List[float]]]) -> "RectangularBinning":
         if len(bin_vars_edges) < 1:
