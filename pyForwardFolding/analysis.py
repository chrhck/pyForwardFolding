from typing import Dict, Set, Tuple, Union

import numpy as np
from jax import jacfwd, tree_util
import jax.numpy as jnp

from .binned_expectation import BinnedExpectation


class Analysis:
    """
    Represents a complete analysis consisting of multiple binned expectations.

    Args:
        expectations (Dict[str, BinnedExpectation]): Dictionary mapping expectation names to their objects.
    """
    def __init__(self, expectations: Dict[str, BinnedExpectation]):
        self.expectations = expectations

    @property
    def required_variables(self) -> Set[str]:
        """
        Get all variables required by any component in the analysis.

        Returns:
            Set[str]: A set containing all required variables.
        """
        return set.union(*(comp.required_variables for comp in self.expectations.values()))

    @property
    def exposed_parameters(self) -> Set[str]:
        """
        Get all parameters exposed by the analysis expectations.

        Returns:
            Set[str]: A set of all exposed parameters from all expectations.
        """
        exposed = set()
        for comp in self.expectations.values():
            exposed |= comp.exposed_parameters
        return exposed

    def evaluate(
        self,
        datasets: Dict[str, Dict[str, Union[np.ndarray, float]]],
        parameter_values: Dict[str, Union[np.ndarray, float]],
    ) -> Tuple[Dict[str, np.ndarray], Dict[str, np.ndarray]]:
        """
        Evaluate all expectations in the analysis.

        Args:
            datasets (Dict[str, Dict[str, Union[np.ndarray, float]]]): A dictionary mapping component names to their input variables.
            parameter_values (Dict[str, Union[np.ndarray, float]]): Variables exposed by previously evaluated expectations.

        Returns:
            Tuple[Dict[str, np.ndarray], Dict[str, np.ndarray]]: A tuple containing:
                - A dictionary mapping component names to their evaluation results (histograms).
                - A dictionary mapping component names to their squared evaluation results (histograms).
        """
        output_dict = {}
        output_ssq_dict = {}

        for comp_name, comp in self.expectations.items():
           
            # Evaluate the component
            hist, hist_ssq = comp.evaluate(
                datasets,
                parameter_values,
            )

            # Store results
            output_dict[comp_name] = hist
            output_ssq_dict[comp_name] = hist_ssq

        return output_dict, output_ssq_dict
    
<<<<<<< HEAD
    def fisher_information(
        self,
        datasets: Dict[str, Dict[str, Union[np.ndarray, float]]],
        parameter_values: Dict[str, Union[np.ndarray, float]],
    ) -> jnp.ndarray:
        """
        Calculate the Fisher Information matrix at the given parameter values.

        The Fisher Information quantifies the amount of information that the observed data
        carries about the model parameters. It is computed by evaluating the gradient of
        the expected bin counts with respect to the parameters and applying the standard
        Fisher Information formula when assuming a Poisson likelihood:
        
            I_ij = Σ_k (∂μ_k/∂θ_i ∂μ_k/∂θ_j) / μ_k

        where μ_k is the expected count in bin k, and θ_i, θ_j are parameters.

        Args:
            datasets (Dict[str, Dict[str, Union[np.ndarray, float]]]): A dictionary mapping 
                component names to their input variables.
            parameter_values (Dict[str, Union[np.ndarray, float]]): A dictionary mapping 
                parameter names to their values.

        Returns:
            jnp.ndarray: The Fisher Information matrix (shape: [n_params, n_params]).
        """
        fisher_dict = {}
        for comp_name, comp in self.expectations.items():
            # Bad to evaluate comp.evaluate twice, but unfortunately there is no jacfwd_and_value...
            grads, _ = jacfwd(comp.evaluate, argnums=1, has_aux=True)(
                datasets,
                parameter_values,
            )
            hist, _ = comp.evaluate(
                datasets,
                parameter_values,
            )

            # As jacfwd does destroy the key ordering, we need to loop over the keys of parameters values
            # This will later help to keep track of which variance belongs to which parameter
            flat_grads = [grads[k].flatten() for k in parameter_values]
            hist = hist.flatten()
            information = [jnp.where(hist == 0, 0.0, g / jnp.sqrt(hist)) for g in flat_grads]
            values = jnp.stack(information)
            fisher_information = values @ values.T
            fisher_dict[comp_name] = fisher_information

        return jnp.sum(jnp.asarray([v for v in fisher_dict.values()]),axis=0)

    def covariance(
        self,
        datasets: Dict[str, Dict[str, Union[np.ndarray, float]]],
        parameter_values: Dict[str, Union[np.ndarray, float]],
    ) -> jnp.ndarray:
        """
        Compute the covariance matrix of the parameters by inverting the Fisher Information matrix.

        This matrix represents the best-case lower bound on the covariance of any unbiased
        estimator of the parameters (the Cramér–Rao bound).

        Args:
            datasets (Dict[str, Dict[str, Union[np.ndarray, float]]]): A dictionary mapping 
                component names to their input variables.
            parameter_values (Dict[str, Union[np.ndarray, float]]): A dictionary mapping 
                parameter names to their values.

        Returns:
            jnp.ndarray: The parameter covariance matrix (shape: [n_params, n_params]).
        """
        fisher_information = self.fisher_information(datasets, parameter_values)
        cov = jnp.linalg.inv(fisher_information)
        return cov

    def variance(
        self,
        datasets: Dict[str, Dict[str, Union[np.ndarray, float]]],
        parameter_values: Dict[str, Union[np.ndarray, float]],
    ) -> Dict[str, jnp.ndarray]:
        """
        Extract the variances (diagonal elements) from the parameter covariance matrix.

        Each variance corresponds to the square of the minimal achievable standard deviation
        of an unbiased estimator for that parameter.

        Args:
            datasets (Dict[str, Dict[str, Union[np.ndarray, float]]]): A dictionary mapping 
                component names to their input variables.
            parameter_values (Dict[str, Union[np.ndarray, float]]): A dictionary mapping 
                parameter names to their values.

        Returns:
            Dict[str, jnp.ndarray]: A dictionary mapping parameter names to their variances.
        """
        cov = self.covariance(datasets, parameter_values)
        var = jnp.diag(cov)
        keys = parameter_values.keys()

        return {
            k: v for k, v in zip(keys, var)
        }
=======
    def __repr__(self):
        """
        String representation of the Analysis object.

        Returns:
            str: A string representation of the analysis.
        """
        return f"Analysis with {len(self.expectations)} expectations: {', '.join(self.expectations.keys())}"
    
    def __getitem__(self, item: str) -> BinnedExpectation:
        """
        Get a specific expectation by name.

        Args:
            item (str): The name of the expectation.

        Returns:
            BinnedExpectation: The corresponding expectation object.
        """
        return self.expectations[item]
    
>>>>>>> 68d4b8c2
<|MERGE_RESOLUTION|>--- conflicted
+++ resolved
@@ -74,7 +74,6 @@
 
         return output_dict, output_ssq_dict
     
-<<<<<<< HEAD
     def fisher_information(
         self,
         datasets: Dict[str, Dict[str, Union[np.ndarray, float]]],
@@ -175,7 +174,7 @@
         return {
             k: v for k, v in zip(keys, var)
         }
-=======
+
     def __repr__(self):
         """
         String representation of the Analysis object.
@@ -196,5 +195,4 @@
             BinnedExpectation: The corresponding expectation object.
         """
         return self.expectations[item]
-    
->>>>>>> 68d4b8c2
+    