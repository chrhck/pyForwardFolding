--- conflicted
+++ resolved
@@ -14,15 +14,9 @@
 
     Args:
         name (str): Name of the BinnedExpectation.
-<<<<<<< HEAD
-        model (AbstractFactor): The model used to calculate weights for each bin.
-        binning (AbstractBinning): The binning used to create the histogram.
-        binned_factors (Optional[List[AbstractFactor]]): Factors to be added to the histogram.
-=======
         model (Model): The model used to calculate weights for each bin.
         binning (AbstractBinning): The binning used to create the histogram.
         binned_factors (Optional[List[AbstractBinnedFactor]]): Factors to be added to the histogram.
->>>>>>> 97fede97
         lifetime (float): Lifetime of the binned expectation.
     """
     def __init__(self,
@@ -54,11 +48,7 @@
         Get parameters exposed by the BinnedExpectation.
 
         Returns:
-<<<<<<< HEAD
-            Dict[str, List[str]]: Variables exposed by the underlying model.
-=======
             Dict[str, List[str]]: Variables exposed by the underlying model and binned factors.
->>>>>>> 97fede97
         """
         model_exposed = self.model.exposed_parameters
         bf_exposed = {par for factor in self.binned_factors for par in factor.exposed_parameters}
