__version__ = "0.1.0"

from . import (
    analysis,
    backend,
    binned_expectation,
    binning,
    buffers,
<<<<<<< HEAD
=======
    clustering,
>>>>>>> 97fede97
    config,
    factor,
    likelihood,
    minimizer,
    model,
    model_component,
)
<|MERGE_RESOLUTION|>--- conflicted
+++ resolved
@@ -6,10 +6,7 @@
     binned_expectation,
     binning,
     buffers,
-<<<<<<< HEAD
-=======
     clustering,
->>>>>>> 97fede97
     config,
     factor,
     likelihood,
